--- conflicted
+++ resolved
@@ -80,19 +80,7 @@
         'batch_size': batch_size,
         'learning_rate': learning_rate
     }
-<<<<<<< HEAD
-    # treat keras model and tensorflow model separately
-    if (model.__class__ in
-            [keras.models.Sequential or keras.engine.training.Model]):
-        print("Keras model detected...")
-        model_train(sess, x, y, predictions, X_train, Y_train,
-                    args=train_params, rng=rng)
-    else:
-        model_train(sess, x, y, predictions, X_train, Y_train,
-                    args=train_params, rng=rng, var_list=model.get_params())
-=======
     train(sess, loss, x, y, X_train, Y_train, args=train_params, rng=rng)
->>>>>>> 3a4f13d1
 
     # Print out the accuracy on legitimate data
     eval_params = {'batch_size': batch_size}
@@ -257,11 +245,6 @@
     # Train substitute using method from https://arxiv.org/abs/1602.02697
     print("Training the substitute model.")
 
-    # set keras model as non-trainable
-    if (model.__class__ in
-            [keras.models.Sequential or keras.engine.training.Model]):
-        model.trainable = False
-
     train_sub_out = train_sub(sess, x, y, bbox_preds, X_sub, Y_sub,
                               nb_classes, nb_epochs_s, batch_size,
                               learning_rate, data_aug, lmbda, aug_batch_size,
