--- conflicted
+++ resolved
@@ -112,11 +112,8 @@
 
 def train_sub(sess, x, y, bbox_preds, X_sub, Y_sub, nb_classes,
               nb_epochs_s, batch_size, learning_rate, data_aug, lmbda,
-<<<<<<< HEAD
-              aug_batch_size, rng):
-=======
-              rng, img_rows=28, img_cols=28, nchannels=1):
->>>>>>> ae13a449
+              aug_batch_size, rng, img_rows=28, img_cols=28,
+              nchannels=1):
     """
     This function creates the substitute by alternatively
     augmenting the training data and training the substitute.
@@ -248,13 +245,8 @@
     print("Training the substitute model.")
     train_sub_out = train_sub(sess, x, y, bbox_preds, X_sub, Y_sub,
                               nb_classes, nb_epochs_s, batch_size,
-<<<<<<< HEAD
                               learning_rate, data_aug, lmbda, aug_batch_size,
-                              rng=rng)
-=======
-                              learning_rate, data_aug, lmbda, rng,
-                              img_rows, img_cols, nchannels)
->>>>>>> ae13a449
+                              rng, img_rows, img_cols, nchannels)
     model_sub, preds_sub = train_sub_out
 
     # Evaluate the substitute model on clean test examples
